--- conflicted
+++ resolved
@@ -1,4 +1,4 @@
-x"""
+"""
 Implementation of a MutableMapping based on IPLD data structures.
 """
 
@@ -37,21 +37,6 @@
         # In this iteration of IPLDStore, we use a HAMT to store zarr chunks instead of a dict
         self._mapping = HamtWrapper(self._host)
         self._store = castore or MappingCAStore()
-<<<<<<< HEAD
-        try:
-            if isinstance(self._store, IPFSStore) and should_async_get:
-                # Monkey patch zarr to use the async get of multiple chunks
-                def storage_getitems(kv_self, keys, on_error="omit"):
-                    return kv_self._mutable_mapping.getitems(keys)
-                import zarr
-                zarr.KVStore.getitems = storage_getitems
-            self.sep = sep
-            self.root_cid: Optional[CID] = None
-        except Exception as e:
-            print(e)
-
-
-=======
         if isinstance(self._store, IPFSStore) and should_async_get:
             # Monkey patch zarr to use the async get of multiple chunks
             def storage_getitems(kv_self, keys, on_error="omit", **kwargs):
@@ -62,7 +47,6 @@
             zarr.KVStore.getitems = storage_getitems
         self.sep = sep
         self.root_cid: Optional[CID] = None
->>>>>>> 403abb48
 
     def getitems(self, keys: List[str]) -> Dict[str, bytes]:
         if not isinstance(self._store, IPFSStore):
