--- conflicted
+++ resolved
@@ -4,17 +4,16 @@
 
 from .ipldstore import IPLDStore
 from .contentstore import ContentAddressableStore, MappingCAStore, IPFSStore
-<<<<<<< HEAD
-import platform
-
-def get_ipfs_mapper(
-        host: str = "http://172.17.0.6:5001",
-        max_nodes_per_level: int = 10000,
-        chunker: str = "size-262144",
-        should_async_get: bool = True
-=======
 
 import os, json
+
+
+ADAPTER_SECRETS = os.getenv("ADAPTER_SECRETS", None)
+IPFS_HOST = os.getenv("IPFS_HOST", None)
+if ADAPTER_SECRETS is not None:
+    IPFS_HOST = f'http://{json.loads(ADAPTER_SECRETS).get("IPFS_HOST", None)}'
+elif IPFS_HOST is not None:
+    IPFS_HOST = f'http://{IPFS_HOST}'
 
 
 def get_ipfs_mapper(
@@ -22,27 +21,12 @@
     max_nodes_per_level: int = 10000,
     chunker: str = "size-262144",
     should_async_get: bool = True,
->>>>>>> 73f1f0e2
 ) -> IPLDStore:
     """
     Get an IPLDStore for IPFS running on the given host.
     """
-<<<<<<< HEAD
-    if 'macOS' in platform.platform():
-         host = "http://127.0.0.1:5001"
-    return IPLDStore(
-         host,
-         IPFSStore(host, chunker=chunker, max_nodes_per_level=max_nodes_per_level),
-         should_async_get=should_async_get,
-    )
-=======
-    ADAPTER_SECRETS = os.getenv("ADAPTER_SECRETS", None)
-    IPFS_HOST = os.getenv("IPFS_HOST", None)
-    if ADAPTER_SECRETS is not None:
-        host = f'http://{json.loads(ADAPTER_SECRETS).get("IPFS_HOST", host)}'
-    elif IPFS_HOST is not None:
-        host = f'http://{IPFS_HOST}'
+    if IPFS_HOST is not None:
+        host = IPFS_HOST
     print(f'ipfs mapper host: {host}')
 
-    return IPLDStore(IPFSStore(host, chunker=chunker, max_nodes_per_level=max_nodes_per_level), should_async_get=should_async_get)
->>>>>>> 73f1f0e2
+    return IPLDStore(IPFSStore(host, chunker=chunker, max_nodes_per_level=max_nodes_per_level), should_async_get=should_async_get)